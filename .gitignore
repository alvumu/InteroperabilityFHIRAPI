# Entorno virtual de Python
.venv/
env/
venv/
<<<<<<< HEAD
.env
.env
=======
env
>>>>>>> 80fb4eb9
<|MERGE_RESOLUTION|>--- conflicted
+++ resolved
@@ -2,9 +2,4 @@
 .venv/
 env/
 venv/
-<<<<<<< HEAD
-.env
-.env
-=======
-env
->>>>>>> 80fb4eb9
+.env